--- conflicted
+++ resolved
@@ -431,15 +431,9 @@
     result::StarSetColoringResult,
     uplo::Symbol=:F,
 )
-<<<<<<< HEAD
-    @compat (; color, group, star_set) = result
-    @compat (; hub, spokes) = star_set
-    S = pattern(result.ag)
-=======
     (; color, group, star_set) = result
     (; hub, spokes) = star_set
-    S = result.ag.S
->>>>>>> 74e44971
+    S = pattern(result.ag)
     uplo == :F && check_same_pattern(A, S)
     for i in axes(A, 1)
         if !iszero(S[i, i]) && color[i] == c
@@ -465,13 +459,8 @@
 function decompress!(
     A::SparseMatrixCSC, B::AbstractMatrix, result::StarSetColoringResult, uplo::Symbol=:F
 )
-<<<<<<< HEAD
-    @compat (; compressed_indices) = result
+    (; compressed_indices) = result
     S = pattern(result.ag)
-=======
-    (; compressed_indices) = result
-    S = result.ag.S
->>>>>>> 74e44971
     nzA = nonzeros(A)
     if uplo == :F
         check_same_pattern(A, S)
@@ -500,13 +489,8 @@
 function decompress!(
     A::AbstractMatrix, B::AbstractMatrix, result::TreeSetColoringResult, uplo::Symbol=:F
 )
-<<<<<<< HEAD
-    @compat (; color, vertices_by_tree, reverse_bfs_orders, buffer) = result
+    (; color, vertices_by_tree, reverse_bfs_orders, buffer) = result
     S = pattern(result.ag)
-=======
-    (; color, vertices_by_tree, reverse_bfs_orders, buffer) = result
-    S = result.ag.S
->>>>>>> 74e44971
     uplo == :F && check_same_pattern(A, S)
     R = eltype(A)
     fill!(A, zero(R))
@@ -652,14 +636,8 @@
     result::LinearSystemColoringResult,
     uplo::Symbol=:F,
 )
-<<<<<<< HEAD
-    @compat (; color, strict_upper_nonzero_inds, T_factorization, strict_upper_nonzeros_A) =
-        result
+    (; color, strict_upper_nonzero_inds, T_factorization, strict_upper_nonzeros_A) = result
     S = pattern(result.ag)
-=======
-    (; color, strict_upper_nonzero_inds, T_factorization, strict_upper_nonzeros_A) = result
-    S = result.ag.S
->>>>>>> 74e44971
     uplo == :F && check_same_pattern(A, S)
 
     # TODO: for some reason I cannot use ldiv! with a sparse QR
