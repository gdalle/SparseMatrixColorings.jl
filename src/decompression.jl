"""
    decompress(B::AbstractMatrix, result::AbstractColoringResult)

Decompress `B` out-of-place into a new matrix `A`, given a coloring `result` of the sparsity pattern of `A`.

# See also

- [`AbstractColoringResult`](@ref)

# References

> [_Efficient Computation of Sparse Hessians Using Coloring and Automatic Differentiation_](https://pubsonline.informs.org/doi/abs/10.1287/ijoc.1080.0286), Gebremedhin et al. (2009), Figures 2 and 3
"""
function decompress(B::AbstractMatrix{R}, result::AbstractColoringResult) where {R<:Real}
    S = get_matrix(result)
    A = respectful_similar(S, R)
    return decompress!(A, B, result)
end

"""
    decompress!(
        A::AbstractMatrix, B::AbstractMatrix,
        result::AbstractColoringResult,
    )

Decompress `B` in-place into an existing matrix `A`, given a coloring `result` of the sparsity pattern of `A`.

# See also

- [`AbstractColoringResult`](@ref)

# References

> [_Efficient Computation of Sparse Hessians Using Coloring and Automatic Differentiation_](https://pubsonline.informs.org/doi/abs/10.1287/ijoc.1080.0286), Gebremedhin et al. (2009), Figures 2 and 3
"""
function decompress!(
    A::AbstractMatrix{R},
    B::AbstractMatrix{R},
    result::AbstractColoringResult{structure,partition,decompression},
) where {R<:Real,structure,partition,decompression}
    # common checks
    S = get_matrix(result)
    structure == :symmetric && checksquare(A)
    if !same_sparsity_pattern(A, S)
        throw(DimensionMismatch("`A` and `S` must have the same sparsity pattern."))
    end
    return decompress_aux!(A, B, result)
end

function decompress_aux!(
    A::AbstractMatrix{R},
    B::AbstractMatrix{R},
    result::AbstractColoringResult{:nonsymmetric,:column,:direct},
) where {R<:Real}
    A .= zero(R)
    S = get_matrix(result)
    color = column_colors(result)
    for j in axes(A, 2)
        cj = color[j]
        rows_j = (!iszero).(view(S, :, j))
        Aj = view(A, rows_j, j)
        Bj = view(B, rows_j, cj)
        copyto!(Aj, Bj)
    end
    return A
end

function decompress_aux!(
    A::AbstractMatrix{R},
    B::AbstractMatrix{R},
    result::AbstractColoringResult{:nonsymmetric,:row,:direct},
) where {R<:Real}
    A .= zero(R)
    S = get_matrix(result)
    color = row_colors(result)
    for i in axes(A, 1)
        ci = color[i]
        cols_i = (!iszero).(view(S, i, :))
        Ai = view(A, i, cols_i)
        Bi = view(B, ci, cols_i)
        copyto!(Ai, Bi)
    end
    return A
end

function decompress_aux!(
    A::AbstractMatrix{R},
    B::AbstractMatrix{R},
    result::AbstractColoringResult{:symmetric,:column,:direct},
) where {R<:Real}
    A .= zero(R)
    S = get_matrix(result)
    color = column_colors(result)
    group = column_groups(result)
    for ij in findall(!iszero, S)
        i, j = Tuple(ij)
        k, l = symmetric_coefficient(i, j, color, group, S)
        A[i, j] = B[k, l]
    end
    return A
<<<<<<< HEAD
end

function decompress_aux!(
    A::AbstractMatrix{R},
    B::AbstractMatrix{R},
    result::AbstractColoringResult{:column,true,:substitution},
) where {R<:Real}
    @compat (; disjoint_sets, parent) = result

    # to be optimized!
    set_roots = Set{Int}()
    ntrees = 0
    for edge in tree_set.disjoint_sets.revmap
        # ensure that all paths are compressed
        root_edge = find_root!(disjoint_sets, edge)
        root_index = tree_set.disjoint_sets.intmap[root_edge]

        # we exclude trees related to diagonal coefficients
        if (edge[1] != edge[2])
            push!(set_roots, root_index)
        end
    end
    roots = disjoint_sets.internal.parents

    # DEBUG
    println(set_roots)
    ntrees = length(set_roots)
    println(ntrees)

    trees = [Int[] for i = 1:ntrees]
    k = 0
    for root in set_roots
        k += 1
        for (pos, val) in enumerate(roots)
            if root == val
                push!(trees[k], pos)
            end
        end
    end
    # for k in 1:ntrees
    #     nedges = length(trees[k])
    #     if nedges > 1
    #         tree_edges = trees[k]
    #         p = ...
    #         trees[k] = tree_edges[p]
    #     end
    # end

    # DEBUG
    display(trees)

    n = checksquare(A)
    stored_values = Vector{R}(undef, n)
    if !same_sparsity_pattern(A, S)
        throw(DimensionMismatch("`A` and `S` must have the same sparsity pattern."))
    end
    A .= zero(R)
    for i in axes(A, 1)
        if !iszero(S[i, i])
            A[i, i] = B[i, color[i]]
        end
    end
    for tree in trees
        nedges = length(tree)
        if nedges == 1
            edge_index = tree[1]
            i, j = disjoint_sets.revmap[edge_index]
            val = B[i, color[j]]
            A[i, j] = val
            A[j, i] = val
        else
            for edge_index in tree
                i, j = disjoint_sets.revmap[edge_index]
                stored_values[i] = zero(R)
                stored_values[j] = zero(R)
            end
            for edge_index in tree  # edges are sorted by their distance to the root
                i, j = disjoint_sets.revmap[edge_index]
                parent_index = disjoint_sets.internal.parents[edge_index]
                k, l = disjoint_sets.revmap[parent_index]
                # k = parent[edge_index]
                if edge_index != parent_index
                    if i == k || i == l  # vertex i is the parent of vertex j
                        i, j = j, i  # ensure that i always denotes a leaf vertex
                    end
                end
                val = B[i, color[j]] - stored_values[i]
                stored_values[j] = stored_values[j] + val
                A[i, j] = val
                A[j, i] = val
            end
        end
    end
    return A
end

## SparseMatrixCSC

function decompress_aux!(
    A::SparseMatrixCSC{R}, B::AbstractMatrix{R}, result::SparseColoringResult
) where {R<:Real}
    nzA = nonzeros(A)
    ind = result.compressed_indices
    for i in eachindex(nzA, ind)
        nzA[i] = B[ind[i]]
    end
    return A
=======
>>>>>>> 22b18346
end<|MERGE_RESOLUTION|>--- conflicted
+++ resolved
@@ -98,13 +98,12 @@
         A[i, j] = B[k, l]
     end
     return A
-<<<<<<< HEAD
 end
 
 function decompress_aux!(
     A::AbstractMatrix{R},
     B::AbstractMatrix{R},
-    result::AbstractColoringResult{:column,true,:substitution},
+    result::AbstractColoringResult{:symmetric,:column,:substitution},
 ) where {R<:Real}
     @compat (; disjoint_sets, parent) = result
 
@@ -128,7 +127,7 @@
     ntrees = length(set_roots)
     println(ntrees)
 
-    trees = [Int[] for i = 1:ntrees]
+    trees = [Int[] for i in 1:ntrees]
     k = 0
     for root in set_roots
         k += 1
@@ -193,19 +192,4 @@
         end
     end
     return A
-end
-
-## SparseMatrixCSC
-
-function decompress_aux!(
-    A::SparseMatrixCSC{R}, B::AbstractMatrix{R}, result::SparseColoringResult
-) where {R<:Real}
-    nzA = nonzeros(A)
-    ind = result.compressed_indices
-    for i in eachindex(nzA, ind)
-        nzA[i] = B[ind[i]]
-    end
-    return A
-=======
->>>>>>> 22b18346
 end