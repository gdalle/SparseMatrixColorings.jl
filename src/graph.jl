## Standard graph

"""
<<<<<<< HEAD
    SparsePatternCSC{Ti<:Integer}
=======
    SparsityPatternCSC{Ti<:Integer}
>>>>>>> c28490d7

Store a sparse matrix (in CSC) without its values, keeping only the pattern of nonzeros.

# Fields

Copied from `SparseMatrixCSC`:

- `m::Int`: number of rows
- `n::Int`: number of columns
- `colptr::Vector{Ti}`: column `j` is in `colptr[j]:(colptr[j+1]-1)`
- `rowval::Vector{Ti}`: row indices of stored values
"""
<<<<<<< HEAD
struct SparsePatternCSC{Ti<:Integer}
=======
struct SparsityPatternCSC{Ti<:Integer}
>>>>>>> c28490d7
    m::Int
    n::Int
    colptr::Vector{Ti}
    rowval::Vector{Ti}
end
<<<<<<< HEAD

SparsePatternCSC(A::SparseMatrixCSC) = SparsePatternCSC(A.m, A.n, A.colptr, A.rowval)

Base.size(S::SparsePatternCSC) = (S.m, S.n)
SparseArrays.nnz(S::SparsePatternCSC) = length(S.rowval)
SparseArrays.rowvals(S::SparsePatternCSC) = S.rowval
SparseArrays.nzrange(S::SparsePatternCSC, j::Integer) = S.colptr[j]:(S.colptr[j + 1] - 1)

"""
    transpose(S::SparsePatternCSC)

Return a [`SparsePatternCSC`](@ref) corresponding to the transpose of `S`.
"""
function Base.transpose(S::SparsePatternCSC{T}) where {T}
=======

SparsityPatternCSC(A::SparseMatrixCSC) = SparsityPatternCSC(A.m, A.n, A.colptr, A.rowval)

Base.size(S::SparsityPatternCSC) = (S.m, S.n)
Base.size(S::SparsityPatternCSC, d) = d::Integer <= 2 ? size(S)[d] : 1
Base.axes(S::SparsityPatternCSC, d::Integer) = Base.OneTo(size(S, d))

SparseArrays.nnz(S::SparsityPatternCSC) = length(S.rowval)
SparseArrays.rowvals(S::SparsityPatternCSC) = S.rowval
SparseArrays.nzrange(S::SparsityPatternCSC, j::Integer) = S.colptr[j]:(S.colptr[j + 1] - 1)

"""
    transpose(S::SparsityPatternCSC)

Return a [`SparsityPatternCSC`](@ref) corresponding to the transpose of `S`.
"""
function Base.transpose(S::SparsityPatternCSC{T}) where {T}
>>>>>>> c28490d7
    m, n = size(S)
    nnzA = nnz(S)
    A_colptr = S.colptr
    A_rowval = S.rowval

    # Allocate storage for the column pointers and row indices of B = Aᵀ
    B_colptr = zeros(T, m + 1)
    B_rowval = Vector{T}(undef, nnzA)

    # Count the number of non-zeros for each row of A.
    # It corresponds to the number of non-zeros for each column of B = Aᵀ.
    for k in 1:nnzA
        i = A_rowval[k]
        B_colptr[i] += 1
    end

    # Compute the cumulative sum to determine the starting positions of rows in B_rowval
    counter = 1
    for col in 1:m
        nnz_col = B_colptr[col]
        B_colptr[col] = counter
        counter += nnz_col
    end
    B_colptr[m + 1] = counter

    # Store the row indices for each column of B = Aᵀ
    for j in 1:n
        for index in A_colptr[j]:(A_colptr[j + 1] - 1)
            i = A_rowval[index]

            # Update B_rowval for the non-zero B[j,i].
            # It corresponds to the non-zero A[i,j].
            pos = B_colptr[i]
            B_rowval[pos] = j
            B_colptr[i] += 1
        end
    end

    # Fix offsets of B_colptr to restore correct starting positions
    for col in m:-1:2
        B_colptr[col] = B_colptr[col - 1]
    end
    B_colptr[1] = 1

<<<<<<< HEAD
    return SparsePatternCSC{T}(n, m, B_colptr, B_rowval)
=======
    return SparsityPatternCSC{T}(n, m, B_colptr, B_rowval)
end

# copied from SparseArrays.jl
function Base.getindex(S::SparsityPatternCSC, i0::Integer, i1::Integer)
    r1 = Int(S.colptr[i1])
    r2 = Int(S.colptr[i1 + 1] - 1)
    (r1 > r2) && return false
    r1 = searchsortedfirst(rowvals(S), i0, r1, r2, Base.Order.Forward)
    return ((r1 > r2) || (rowvals(S)[r1] != i0)) ? false : true
>>>>>>> c28490d7
end

## Adjacency graph

"""
    AdjacencyGraph{T}

Undirected graph without self-loops representing the nonzeros of a symmetric matrix (typically a Hessian matrix).

The adjacency graph of a symmetrix matric `A ∈ ℝ^{n × n}` is `G(A) = (V, E)` where

- `V = 1:n` is the set of rows or columns `i`/`j`
- `(i, j) ∈ E` whenever `A[i, j] ≠ 0` and `i ≠ j`

# Constructors

    AdjacencyGraph(A::SparseMatrixCSC)

# Fields

<<<<<<< HEAD
- `S::SparsePatternCSC{T}`

# References

> [_What Color Is Your Jacobian? SparsePatternCSC Coloring for Computing Derivatives_](https://epubs.siam.org/doi/10.1137/S0036144504444711), Gebremedhin et al. (2005)
"""
struct AdjacencyGraph{T}
    S::SparsePatternCSC{T}
end

AdjacencyGraph(A::SparseMatrixCSC) = AdjacencyGraph(SparsePatternCSC(A))

pattern(g::AdjacencyGraph) = g.S
nb_vertices(g::AdjacencyGraph) = pattern(g).n
vertices(g::AdjacencyGraph) = 1:nb_vertices(g)

function neighbors(g::AdjacencyGraph, v::Integer)
    S = pattern(g)
    neighbors_with_loops = view(rowvals(S), nzrange(S, v))
    return Iterators.filter(!=(v), neighbors_with_loops)  # TODO: optimize
end

=======
- `S::SparsityPatternCSC{T}`

# References

> [_What Color Is Your Jacobian? SparsityPatternCSC Coloring for Computing Derivatives_](https://epubs.siam.org/doi/10.1137/S0036144504444711), Gebremedhin et al. (2005)
"""
struct AdjacencyGraph{T}
    S::SparsityPatternCSC{T}
end

AdjacencyGraph(A::AbstractMatrix) = AdjacencyGraph(SparseMatrixCSC(A))
AdjacencyGraph(A::SparseMatrixCSC) = AdjacencyGraph(SparsityPatternCSC(A))

pattern(g::AdjacencyGraph) = g.S
nb_vertices(g::AdjacencyGraph) = pattern(g).n
vertices(g::AdjacencyGraph) = 1:nb_vertices(g)

function neighbors(g::AdjacencyGraph, v::Integer)
    S = pattern(g)
    neighbors_with_loops = view(rowvals(S), nzrange(S, v))
    return Iterators.filter(!=(v), neighbors_with_loops)  # TODO: optimize
end

>>>>>>> c28490d7
function degree(g::AdjacencyGraph, v::Integer)
    d = 0
    for u in neighbors(g, v)
        if u != v
            d += 1
        end
    end
    return d
end

function nb_edges(g::AdjacencyGraph)
    S = pattern(g)
    ne = 0
    for j in vertices(g)
        for k in nzrange(S, j)
            i = rowvals(S)[k]
<<<<<<< HEAD
            if i != j
=======
            if i > j
>>>>>>> c28490d7
                ne += 1
            end
        end
    end
<<<<<<< HEAD
    return ne ÷ 2
=======
    return ne
>>>>>>> c28490d7
end

maximum_degree(g::AdjacencyGraph) = maximum(Base.Fix1(degree, g), vertices(g))
minimum_degree(g::AdjacencyGraph) = minimum(Base.Fix1(degree, g), vertices(g))

## Bipartite graph

"""
    BipartiteGraph{T}

Undirected bipartite graph representing the nonzeros of a non-symmetric matrix (typically a Jacobian matrix).

The bipartite graph of a matrix `A ∈ ℝ^{m × n}` is `Gb(A) = (V₁, V₂, E)` where
<<<<<<< HEAD

- `V₁ = 1:m` is the set of rows `i`
- `V₂ = 1:n` is the set of columns `j`
- `(i, j) ∈ E` whenever `A[i, j] ≠ 0`

A `BipartiteGraph` has two sets of vertices, one for the rows of `A` (which we call side `1`) and one for the columns (which we call side `2`).

# Constructors

=======

- `V₁ = 1:m` is the set of rows `i`
- `V₂ = 1:n` is the set of columns `j`
- `(i, j) ∈ E` whenever `A[i, j] ≠ 0`

A `BipartiteGraph` has two sets of vertices, one for the rows of `A` (which we call side `1`) and one for the columns (which we call side `2`).

# Constructors

>>>>>>> c28490d7
    BipartiteGraph(A::SparseMatrixCSC; symmetric_pattern=false)

When `symmetric_pattern` is `true`, this construction is more efficient.

# Fields

<<<<<<< HEAD
- `S1::SparsePatternCSC{T}`: maps vertices on side `1` to their neighbors
- `S2::SparsePatternCSC{T}`: maps vertices on side `2` to their neighbors

# References

> [_What Color Is Your Jacobian? SparsePatternCSC Coloring for Computing Derivatives_](https://epubs.siam.org/doi/10.1137/S0036144504444711), Gebremedhin et al. (2005)
"""
struct BipartiteGraph{T<:Integer}
    S1::SparsePatternCSC{T}
    S2::SparsePatternCSC{T}
end

function BipartiteGraph(A::SparseMatrixCSC; symmetric_pattern::Bool=false)
    S2 = SparsePatternCSC(A)  # columns to rows
=======
- `S1::SparsityPatternCSC{T}`: maps vertices on side `1` to their neighbors
- `S2::SparsityPatternCSC{T}`: maps vertices on side `2` to their neighbors

# References

> [_What Color Is Your Jacobian? SparsityPatternCSC Coloring for Computing Derivatives_](https://epubs.siam.org/doi/10.1137/S0036144504444711), Gebremedhin et al. (2005)
"""
struct BipartiteGraph{T<:Integer}
    S1::SparsityPatternCSC{T}
    S2::SparsityPatternCSC{T}
end

function BipartiteGraph(A::AbstractMatrix; symmetric_pattern::Bool=false)
    return BipartiteGraph(SparseMatrixCSC(A); symmetric_pattern)
end

function BipartiteGraph(A::SparseMatrixCSC; symmetric_pattern::Bool=false)
    S2 = SparsityPatternCSC(A)  # columns to rows
>>>>>>> c28490d7
    if symmetric_pattern
        checksquare(A)  # proxy for checking full symmetry
        S1 = S2
    else
        S1 = transpose(S2)  # rows to columns
    end
    return BipartiteGraph(S1, S2)
end

pattern(bg::BipartiteGraph, ::Val{1}) = bg.S1
pattern(bg::BipartiteGraph, ::Val{2}) = bg.S2

nb_vertices(bg::BipartiteGraph, ::Val{side}) where {side} = pattern(bg, Val(side)).n

nb_edges(bg::BipartiteGraph) = nnz(pattern(bg, Val(1)))

"""
    vertices(bg::BipartiteGraph, Val(side))

Return the list of vertices of `bg` from the specified `side` as a range `1:n`.
"""
vertices(bg::BipartiteGraph, ::Val{side}) where {side} = 1:nb_vertices(bg, Val(side))

"""
    neighbors(bg::BipartiteGraph, Val(side), v::Integer)

Return the neighbors of `v` (a vertex from the specified `side`, `1` or `2`), in the graph `bg`.
"""
function neighbors(bg::BipartiteGraph, ::Val{side}, v::Integer) where {side}
    S = pattern(bg, Val(side))
    return view(rowvals(S), nzrange(S, v))
end

function degree(bg::BipartiteGraph, ::Val{side}, v::Integer) where {side}
    return length(neighbors(bg, Val(side), v))
end

function maximum_degree(bg::BipartiteGraph, ::Val{side}) where {side}
    return maximum(v -> degree(bg, Val(side), v), vertices(bg, Val(side)))
end

function minimum_degree(bg::BipartiteGraph, ::Val{side}) where {side}
    return minimum(v -> degree(bg, Val(side), v), vertices(bg, Val(side)))
end

function degree_dist2(bg::BipartiteGraph{T}, ::Val{side}, v::Integer) where {T,side}
    # not efficient, for testing purposes only
    other_side = 3 - side
    neighbors_dist2 = Set{T}()
    for u in neighbors(bg, Val(side), v)
        for w in neighbors(bg, Val(other_side), u)
            w != v && push!(neighbors_dist2, w)
        end
    end
    return length(neighbors_dist2)
<<<<<<< HEAD
end

function maximum_degree_dist2(bg::BipartiteGraph, ::Val{side}) where {side}
    # not efficient, for testing purposes only
    return maximum(v -> degree_dist2(bg, Val(side), v), vertices(bg, Val(side)))
=======
>>>>>>> c28490d7
end<|MERGE_RESOLUTION|>--- conflicted
+++ resolved
@@ -1,11 +1,7 @@
 ## Standard graph
 
 """
-<<<<<<< HEAD
-    SparsePatternCSC{Ti<:Integer}
-=======
     SparsityPatternCSC{Ti<:Integer}
->>>>>>> c28490d7
 
 Store a sparse matrix (in CSC) without its values, keeping only the pattern of nonzeros.
 
@@ -18,32 +14,12 @@
 - `colptr::Vector{Ti}`: column `j` is in `colptr[j]:(colptr[j+1]-1)`
 - `rowval::Vector{Ti}`: row indices of stored values
 """
-<<<<<<< HEAD
-struct SparsePatternCSC{Ti<:Integer}
-=======
 struct SparsityPatternCSC{Ti<:Integer}
->>>>>>> c28490d7
     m::Int
     n::Int
     colptr::Vector{Ti}
     rowval::Vector{Ti}
 end
-<<<<<<< HEAD
-
-SparsePatternCSC(A::SparseMatrixCSC) = SparsePatternCSC(A.m, A.n, A.colptr, A.rowval)
-
-Base.size(S::SparsePatternCSC) = (S.m, S.n)
-SparseArrays.nnz(S::SparsePatternCSC) = length(S.rowval)
-SparseArrays.rowvals(S::SparsePatternCSC) = S.rowval
-SparseArrays.nzrange(S::SparsePatternCSC, j::Integer) = S.colptr[j]:(S.colptr[j + 1] - 1)
-
-"""
-    transpose(S::SparsePatternCSC)
-
-Return a [`SparsePatternCSC`](@ref) corresponding to the transpose of `S`.
-"""
-function Base.transpose(S::SparsePatternCSC{T}) where {T}
-=======
 
 SparsityPatternCSC(A::SparseMatrixCSC) = SparsityPatternCSC(A.m, A.n, A.colptr, A.rowval)
 
@@ -61,7 +37,6 @@
 Return a [`SparsityPatternCSC`](@ref) corresponding to the transpose of `S`.
 """
 function Base.transpose(S::SparsityPatternCSC{T}) where {T}
->>>>>>> c28490d7
     m, n = size(S)
     nnzA = nnz(S)
     A_colptr = S.colptr
@@ -106,9 +81,6 @@
     end
     B_colptr[1] = 1
 
-<<<<<<< HEAD
-    return SparsePatternCSC{T}(n, m, B_colptr, B_rowval)
-=======
     return SparsityPatternCSC{T}(n, m, B_colptr, B_rowval)
 end
 
@@ -119,7 +91,6 @@
     (r1 > r2) && return false
     r1 = searchsortedfirst(rowvals(S), i0, r1, r2, Base.Order.Forward)
     return ((r1 > r2) || (rowvals(S)[r1] != i0)) ? false : true
->>>>>>> c28490d7
 end
 
 ## Adjacency graph
@@ -140,18 +111,18 @@
 
 # Fields
 
-<<<<<<< HEAD
-- `S::SparsePatternCSC{T}`
+- `S::SparsityPatternCSC{T}`
 
 # References
 
-> [_What Color Is Your Jacobian? SparsePatternCSC Coloring for Computing Derivatives_](https://epubs.siam.org/doi/10.1137/S0036144504444711), Gebremedhin et al. (2005)
+> [_What Color Is Your Jacobian? SparsityPatternCSC Coloring for Computing Derivatives_](https://epubs.siam.org/doi/10.1137/S0036144504444711), Gebremedhin et al. (2005)
 """
 struct AdjacencyGraph{T}
-    S::SparsePatternCSC{T}
-end
-
-AdjacencyGraph(A::SparseMatrixCSC) = AdjacencyGraph(SparsePatternCSC(A))
+    S::SparsityPatternCSC{T}
+end
+
+AdjacencyGraph(A::AbstractMatrix) = AdjacencyGraph(SparseMatrixCSC(A))
+AdjacencyGraph(A::SparseMatrixCSC) = AdjacencyGraph(SparsityPatternCSC(A))
 
 pattern(g::AdjacencyGraph) = g.S
 nb_vertices(g::AdjacencyGraph) = pattern(g).n
@@ -163,31 +134,6 @@
     return Iterators.filter(!=(v), neighbors_with_loops)  # TODO: optimize
 end
 
-=======
-- `S::SparsityPatternCSC{T}`
-
-# References
-
-> [_What Color Is Your Jacobian? SparsityPatternCSC Coloring for Computing Derivatives_](https://epubs.siam.org/doi/10.1137/S0036144504444711), Gebremedhin et al. (2005)
-"""
-struct AdjacencyGraph{T}
-    S::SparsityPatternCSC{T}
-end
-
-AdjacencyGraph(A::AbstractMatrix) = AdjacencyGraph(SparseMatrixCSC(A))
-AdjacencyGraph(A::SparseMatrixCSC) = AdjacencyGraph(SparsityPatternCSC(A))
-
-pattern(g::AdjacencyGraph) = g.S
-nb_vertices(g::AdjacencyGraph) = pattern(g).n
-vertices(g::AdjacencyGraph) = 1:nb_vertices(g)
-
-function neighbors(g::AdjacencyGraph, v::Integer)
-    S = pattern(g)
-    neighbors_with_loops = view(rowvals(S), nzrange(S, v))
-    return Iterators.filter(!=(v), neighbors_with_loops)  # TODO: optimize
-end
-
->>>>>>> c28490d7
 function degree(g::AdjacencyGraph, v::Integer)
     d = 0
     for u in neighbors(g, v)
@@ -204,20 +150,12 @@
     for j in vertices(g)
         for k in nzrange(S, j)
             i = rowvals(S)[k]
-<<<<<<< HEAD
-            if i != j
-=======
             if i > j
->>>>>>> c28490d7
                 ne += 1
             end
         end
     end
-<<<<<<< HEAD
-    return ne ÷ 2
-=======
     return ne
->>>>>>> c28490d7
 end
 
 maximum_degree(g::AdjacencyGraph) = maximum(Base.Fix1(degree, g), vertices(g))
@@ -231,7 +169,6 @@
 Undirected bipartite graph representing the nonzeros of a non-symmetric matrix (typically a Jacobian matrix).
 
 The bipartite graph of a matrix `A ∈ ℝ^{m × n}` is `Gb(A) = (V₁, V₂, E)` where
-<<<<<<< HEAD
 
 - `V₁ = 1:m` is the set of rows `i`
 - `V₂ = 1:n` is the set of columns `j`
@@ -241,39 +178,12 @@
 
 # Constructors
 
-=======
-
-- `V₁ = 1:m` is the set of rows `i`
-- `V₂ = 1:n` is the set of columns `j`
-- `(i, j) ∈ E` whenever `A[i, j] ≠ 0`
-
-A `BipartiteGraph` has two sets of vertices, one for the rows of `A` (which we call side `1`) and one for the columns (which we call side `2`).
-
-# Constructors
-
->>>>>>> c28490d7
     BipartiteGraph(A::SparseMatrixCSC; symmetric_pattern=false)
 
 When `symmetric_pattern` is `true`, this construction is more efficient.
 
 # Fields
 
-<<<<<<< HEAD
-- `S1::SparsePatternCSC{T}`: maps vertices on side `1` to their neighbors
-- `S2::SparsePatternCSC{T}`: maps vertices on side `2` to their neighbors
-
-# References
-
-> [_What Color Is Your Jacobian? SparsePatternCSC Coloring for Computing Derivatives_](https://epubs.siam.org/doi/10.1137/S0036144504444711), Gebremedhin et al. (2005)
-"""
-struct BipartiteGraph{T<:Integer}
-    S1::SparsePatternCSC{T}
-    S2::SparsePatternCSC{T}
-end
-
-function BipartiteGraph(A::SparseMatrixCSC; symmetric_pattern::Bool=false)
-    S2 = SparsePatternCSC(A)  # columns to rows
-=======
 - `S1::SparsityPatternCSC{T}`: maps vertices on side `1` to their neighbors
 - `S2::SparsityPatternCSC{T}`: maps vertices on side `2` to their neighbors
 
@@ -292,7 +202,6 @@
 
 function BipartiteGraph(A::SparseMatrixCSC; symmetric_pattern::Bool=false)
     S2 = SparsityPatternCSC(A)  # columns to rows
->>>>>>> c28490d7
     if symmetric_pattern
         checksquare(A)  # proxy for checking full symmetry
         S1 = S2
@@ -348,12 +257,4 @@
         end
     end
     return length(neighbors_dist2)
-<<<<<<< HEAD
-end
-
-function maximum_degree_dist2(bg::BipartiteGraph, ::Val{side}) where {side}
-    # not efficient, for testing purposes only
-    return maximum(v -> degree_dist2(bg, Val(side), v), vertices(bg, Val(side)))
-=======
->>>>>>> c28490d7
 end