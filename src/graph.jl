## Standard graph

"""
    SparsityPatternCSC{Ti<:Integer}

Store a sparse matrix (in CSC) without its values, keeping only the pattern of nonzeros.

# Fields

Copied from `SparseMatrixCSC`:

- `m::Int`: number of rows
- `n::Int`: number of columns
- `colptr::Vector{Ti}`: column `j` is in `colptr[j]:(colptr[j+1]-1)`
- `rowval::Vector{Ti}`: row indices of stored values
"""
struct SparsityPatternCSC{Ti<:Integer}
    m::Int
    n::Int
    colptr::Vector{Ti}
    rowval::Vector{Ti}
end

SparsityPatternCSC(A::SparseMatrixCSC) = SparsityPatternCSC(A.m, A.n, A.colptr, A.rowval)

Base.size(S::SparsityPatternCSC) = (S.m, S.n)
Base.size(S::SparsityPatternCSC, d) = d::Integer <= 2 ? size(S)[d] : 1
Base.axes(S::SparsityPatternCSC, d::Integer) = Base.OneTo(size(S, d))

SparseArrays.nnz(S::SparsityPatternCSC) = length(S.rowval)
SparseArrays.rowvals(S::SparsityPatternCSC) = S.rowval
SparseArrays.nzrange(S::SparsityPatternCSC, j::Integer) = S.colptr[j]:(S.colptr[j + 1] - 1)

function SparseArrays.SparseMatrixCSC(S::SparsityPatternCSC)
    return SparseMatrixCSC(S.m, S.n, S.colptr, S.rowval, fill(true, nnz(S)))
end

"""
    transpose(S::SparsityPatternCSC)

Return a [`SparsityPatternCSC`](@ref) corresponding to the transpose of `S`.
"""
function Base.transpose(S::SparsityPatternCSC{T}) where {T}
    m, n = size(S)
    nnzA = nnz(S)
    A_colptr = S.colptr
    A_rowval = S.rowval

    # Allocate storage for the column pointers and row indices of B = Aᵀ
    B_colptr = zeros(T, m + 1)
    B_rowval = Vector{T}(undef, nnzA)

    # Count the number of non-zeros for each row of A.
    # It corresponds to the number of non-zeros for each column of B = Aᵀ.
    for k in 1:nnzA
        i = A_rowval[k]
        B_colptr[i] += 1
    end

    # Compute the cumulative sum to determine the starting positions of rows in B_rowval
    counter = 1
    for col in 1:m
        nnz_col = B_colptr[col]
        B_colptr[col] = counter
        counter += nnz_col
    end
    B_colptr[m + 1] = counter

    # Store the row indices for each column of B = Aᵀ
    for j in 1:n
        for index in A_colptr[j]:(A_colptr[j + 1] - 1)
            i = A_rowval[index]

            # Update B_rowval for the non-zero B[j,i].
            # It corresponds to the non-zero A[i,j].
            pos = B_colptr[i]
            B_rowval[pos] = j
            B_colptr[i] += 1
        end
    end

    # Fix offsets of B_colptr to restore correct starting positions
    for col in m:-1:2
        B_colptr[col] = B_colptr[col - 1]
    end
    B_colptr[1] = 1

    return SparsityPatternCSC{T}(n, m, B_colptr, B_rowval)
end

# copied from SparseArrays.jl
function Base.getindex(S::SparsityPatternCSC, i0::Integer, i1::Integer)
    r1 = Int(S.colptr[i1])
    r2 = Int(S.colptr[i1 + 1] - 1)
    (r1 > r2) && return false
    r1 = searchsortedfirst(rowvals(S), i0, r1, r2, Base.Order.Forward)
    return ((r1 > r2) || (rowvals(S)[r1] != i0)) ? false : true
end

## Adjacency graph

"""
    AbstractAdjacencyGraph{T}

Supertype for various adjacency graph implementations:

- [`AdjacencyGraph`](@ref)
- [`AdjacencyFromBipartiteGraph`](@ref)
"""
abstract type AbstractAdjacencyGraph{T} end

"""
    AdjacencyGraph{T}

Undirected graph without self-loops representing the nonzeros of a symmetric matrix (typically a Hessian matrix).

The adjacency graph of a symmetrix matric `A ∈ ℝ^{n × n}` is `G(A) = (V, E)` where

- `V = 1:n` is the set of rows or columns `i`/`j`
- `(i, j) ∈ E` whenever `A[i, j] ≠ 0` and `i ≠ j`

# Constructors

    AdjacencyGraph(A::SparseMatrixCSC)

# Fields

- `S::SparsityPatternCSC{T}`

# References

> [_What Color Is Your Jacobian? SparsityPatternCSC Coloring for Computing Derivatives_](https://epubs.siam.org/doi/10.1137/S0036144504444711), Gebremedhin et al. (2005)
"""
struct AdjacencyGraph{T} <: AbstractAdjacencyGraph{T}
    S::SparsityPatternCSC{T}
end

AdjacencyGraph(A::AbstractMatrix) = AdjacencyGraph(SparseMatrixCSC(A))
AdjacencyGraph(A::SparseMatrixCSC) = AdjacencyGraph(SparsityPatternCSC(A))

pattern(g::AdjacencyGraph) = g.S
nb_vertices(g::AdjacencyGraph) = pattern(g).n
vertices(g::AbstractAdjacencyGraph) = 1:nb_vertices(g)

function neighbors(g::AdjacencyGraph, v::Integer)
    S = pattern(g)
    neighbors_with_loops = view(rowvals(S), nzrange(S, v))
    return Iterators.filter(!=(v), neighbors_with_loops)  # TODO: optimize
end

function degree(g::AbstractAdjacencyGraph, v::Integer)
    d = 0
    for u in neighbors(g, v)
        if u != v
            d += 1
        end
    end
    return d
end

function nb_edges(g::AbstractAdjacencyGraph)
    ne = 0
    for v in vertices(g)
        for u in neighbors(g, v)
            ne += 1
        end
    end
    return ne ÷ 2
end

maximum_degree(g::AbstractAdjacencyGraph) = maximum(Base.Fix1(degree, g), vertices(g))
minimum_degree(g::AbstractAdjacencyGraph) = minimum(Base.Fix1(degree, g), vertices(g))

function has_neighbor(g::AdjacencyGraph, v::Integer, u::Integer)
    for w in neighbors(g, v)
        if w == u
            return true
        end
    end
    return false
end

function degree_in_subset(g::AdjacencyGraph, v::Integer, subset::AbstractVector{Int})
    d = 0
    for u in subset
        if has_neighbor(g, v, u)
            d += 1
        end
    end
    return d
end

## Bipartite graph

"""
    BipartiteGraph{T}

Undirected bipartite graph representing the nonzeros of a non-symmetric matrix (typically a Jacobian matrix).

The bipartite graph of a matrix `A ∈ ℝ^{m × n}` is `Gb(A) = (V₁, V₂, E)` where

- `V₁ = 1:m` is the set of rows `i`
- `V₂ = 1:n` is the set of columns `j`
- `(i, j) ∈ E` whenever `A[i, j] ≠ 0`

A `BipartiteGraph` has two sets of vertices, one for the rows of `A` (which we call side `1`) and one for the columns (which we call side `2`).

# Constructors

    BipartiteGraph(A::SparseMatrixCSC; symmetric_pattern=false)

When `symmetric_pattern` is `true`, this construction is more efficient.

# Fields

- `S1::SparsityPatternCSC{T}`: maps vertices on side `1` to their neighbors
- `S2::SparsityPatternCSC{T}`: maps vertices on side `2` to their neighbors

# References

> [_What Color Is Your Jacobian? SparsityPatternCSC Coloring for Computing Derivatives_](https://epubs.siam.org/doi/10.1137/S0036144504444711), Gebremedhin et al. (2005)
"""
struct BipartiteGraph{T<:Integer}
    S1::SparsityPatternCSC{T}
    S2::SparsityPatternCSC{T}
end

function BipartiteGraph(A::AbstractMatrix; symmetric_pattern::Bool=false)
    return BipartiteGraph(SparseMatrixCSC(A); symmetric_pattern)
end

function BipartiteGraph(A::SparseMatrixCSC; symmetric_pattern::Bool=false)
    S2 = SparsityPatternCSC(A)  # columns to rows
    if symmetric_pattern
        checksquare(A)  # proxy for checking full symmetry
        S1 = S2
    else
        S1 = transpose(S2)  # rows to columns
    end
    return BipartiteGraph(S1, S2)
end

pattern(bg::BipartiteGraph, ::Val{1}) = bg.S1
pattern(bg::BipartiteGraph, ::Val{2}) = bg.S2

nb_vertices(bg::BipartiteGraph, ::Val{side}) where {side} = pattern(bg, Val(side)).n

nb_edges(bg::BipartiteGraph) = nnz(pattern(bg, Val(1)))

"""
    vertices(bg::BipartiteGraph, Val(side))

Return the list of vertices of `bg` from the specified `side` as a range `1:n`.
"""
vertices(bg::BipartiteGraph, ::Val{side}) where {side} = 1:nb_vertices(bg, Val(side))

"""
    neighbors(bg::BipartiteGraph, Val(side), v::Integer)

Return the neighbors of `v` (a vertex from the specified `side`, `1` or `2`), in the graph `bg`.
"""
function neighbors(bg::BipartiteGraph, ::Val{side}, v::Integer) where {side}
    S = pattern(bg, Val(side))
    return view(rowvals(S), nzrange(S, v))
end

function neighbors_dist2(bg::BipartiteGraph{T}, ::Val{side}, v::Integer) where {T,side}
    # TODO: make more efficient
    other_side = 3 - side
    neigh = Set{T}()
    for u in neighbors(bg, Val(side), v)
        for w in neighbors(bg, Val(other_side), u)
            w != v && push!(neigh, w)
        end
    end
    return neigh
end

function degree(bg::BipartiteGraph, ::Val{side}, v::Integer) where {side}
    return length(neighbors(bg, Val(side), v))
end

function maximum_degree(bg::BipartiteGraph, ::Val{side}) where {side}
    return maximum(v -> degree(bg, Val(side), v), vertices(bg, Val(side)))
end

function minimum_degree(bg::BipartiteGraph, ::Val{side}) where {side}
    return minimum(v -> degree(bg, Val(side), v), vertices(bg, Val(side)))
end

function degree_dist2(bg::BipartiteGraph{T}, ::Val{side}, v::Integer) where {T,side}
    return length(neighbors_dist2(bg, Val(side), v))
end

function has_neighbor_dist2(
    bg::BipartiteGraph, ::Val{side}, v::Integer, u::Integer
) where {side}
    other_side = 3 - side
    for w1 in neighbors(bg, Val(side), v)
        for w2 in neighbors(bg, Val(other_side), w1)
            if w2 == u
                return true
            end
        end
    end
<<<<<<< HEAD
    return length(neighbors_dist2)
end

## Adjacency graph from bipartite

"""
    AdjacencyFromBipartiteGraph{T}

Custom version of [`AdjacencyGraph`](@ref) constructed from a [`BipartiteGraph`](@ref).
If the bipartite graph represents a matrix `A` of size `(m, n)`, then this graph represents the block matrix `[0 A; A' 0]` of size `(n+m) x (n+m)`.

Vertices are ordered as follows:

- from `1` to `n`: column vertices
- from `n+1` to `n+m`: row vertices

# Constructors

    AdjacencyFromBipartiteGraph(A::AbstractMatrix)

# Fields

- `bg::BipartiteGraph{T}`: bipartite graph representation of the matrix `A`
"""
struct AdjacencyFromBipartiteGraph{T} <: AbstractAdjacencyGraph{T}
    bg::BipartiteGraph{T}
end

function AdjacencyFromBipartiteGraph(A::AbstractMatrix; kwargs...)
    return AdjacencyFromBipartiteGraph(BipartiteGraph(A; kwargs...))
end

function nb_vertices(abg::AdjacencyFromBipartiteGraph)
    (; bg) = abg
    m, n = nb_vertices(bg, Val(1)), nb_vertices(bg, Val(2))
    return m + n
end

struct Adder{T}
    y::T
end

(a::Adder)(x) = x + a.y

function neighbors(abg::AdjacencyFromBipartiteGraph, v::Integer)
    (; bg) = abg
    m, n = nb_vertices(bg, Val(1)), nb_vertices(bg, Val(2))
    if 1 <= v <= n
        j = v  # v is a column, it doesn't need shifting
        neigh = neighbors(bg, Val(2), j)
        correction = Adder(n)  # its neighbors are rows, they need shifting
    else
        i = v - n  # v is a row, it needs shifting
        @assert 1 <= i <= m
        neigh = neighbors(bg, Val(1), i)
        correction = Adder(0)  # its neighbors are columns, they don't need shifting
    end
    return Iterators.map(correction, neigh)
end

function pattern(abg::AdjacencyFromBipartiteGraph)
    # TODO: slow
    S = SparseMatrixCSC(pattern(abg.bg, Val(2)))
    m, n = size(S)
    T = eltype(S)
    return SparsityPatternCSC([
        spzeros(T, n, n) transpose(S)
        S spzeros(T, m, m)
    ])
=======
    return false
end

function degree_dist2_in_subset(
    bg::BipartiteGraph, ::Val{side}, v::Integer, subset::AbstractVector{Int}
) where {side}
    d = 0
    for u in subset
        if has_neighbor_dist2(bg, Val(side), v, u)
            d += 1
        end
    end
    return d
>>>>>>> 42622b53
end<|MERGE_RESOLUTION|>--- conflicted
+++ resolved
@@ -303,8 +303,19 @@
             end
         end
     end
-<<<<<<< HEAD
-    return length(neighbors_dist2)
+    return false
+end
+
+function degree_dist2_in_subset(
+    bg::BipartiteGraph, ::Val{side}, v::Integer, subset::AbstractVector{Int}
+) where {side}
+    d = 0
+    for u in subset
+        if has_neighbor_dist2(bg, Val(side), v, u)
+            d += 1
+        end
+    end
+    return d
 end
 
 ## Adjacency graph from bipartite
@@ -373,19 +384,4 @@
         spzeros(T, n, n) transpose(S)
         S spzeros(T, m, m)
     ])
-=======
-    return false
-end
-
-function degree_dist2_in_subset(
-    bg::BipartiteGraph, ::Val{side}, v::Integer, subset::AbstractVector{Int}
-) where {side}
-    d = 0
-    for u in subset
-        if has_neighbor_dist2(bg, Val(side), v, u)
-            d += 1
-        end
-    end
-    return d
->>>>>>> 42622b53
 end