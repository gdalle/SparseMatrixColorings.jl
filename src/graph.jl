--- conflicted
+++ resolved
@@ -24,21 +24,7 @@
 SparsityPatternCSC(A::SparseMatrixCSC) = SparsityPatternCSC(A.m, A.n, A.colptr, A.rowval)
 
 Base.size(S::SparsityPatternCSC) = (S.m, S.n)
-<<<<<<< HEAD
-
-function Base.size(S::SparsityPatternCSC, d::Integer)
-    if d == 1
-        return S.m
-    elseif d == 2
-        return S.n
-    else
-        return 1
-    end
-end
-
-=======
 Base.size(S::SparsityPatternCSC, d) = d::Integer <= 2 ? size(S)[d] : 1
->>>>>>> b5d70bd9
 Base.axes(S::SparsityPatternCSC, d::Integer) = Base.OneTo(size(S, d))
 
 SparseArrays.nnz(S::SparsityPatternCSC) = length(S.rowval)
