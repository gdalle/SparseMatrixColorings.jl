struct InvalidColoringError <: Exception end

"""
    partial_distance2_coloring(
        bg::BipartiteGraph, ::Val{side}, vertices_in_order::AbstractVector;
        forced_colors::Union{AbstractVector{<:Integer},Nothing}=nothing
    )

Compute a distance-2 coloring of the given `side` (`1` or `2`) in the bipartite graph `bg` and return a vector of integer colors.

A _distance-2 coloring_ is such that two vertices have different colors if they are at distance at most 2.

The vertices are colored in a greedy fashion, following the order supplied.

The optional `forced_colors` keyword argument is used to enforce predefined vertex colors (e.g. coming from another optimization algorithm) but still run the distance-2 coloring procedure to verify correctness.

# See also

- [`BipartiteGraph`](@ref)
- [`AbstractOrder`](@ref)

# References

> [_What Color Is Your Jacobian? Graph Coloring for Computing Derivatives_](https://epubs.siam.org/doi/10.1137/S0036144504444711), Gebremedhin et al. (2005), Algorithm 3.2
"""
function partial_distance2_coloring(
    bg::BipartiteGraph{T},
    ::Val{side},
    vertices_in_order::AbstractVector{<:Integer};
    forced_colors::Union{AbstractVector{<:Integer},Nothing}=nothing,
) where {T,side}
    color = Vector{T}(undef, nb_vertices(bg, Val(side)))
    forbidden_colors = Vector{T}(undef, nb_vertices(bg, Val(side)))
    partial_distance2_coloring!(
        color, forbidden_colors, bg, Val(side), vertices_in_order; forced_colors
    )
    return color
end

function partial_distance2_coloring!(
    color::AbstractVector{<:Integer},
    forbidden_colors::AbstractVector{<:Integer},
    bg::BipartiteGraph,
    ::Val{side},
    vertices_in_order::AbstractVector{<:Integer};
    forced_colors::Union{AbstractVector{<:Integer},Nothing}=nothing,
) where {side}
    color .= 0
    forbidden_colors .= 0
    other_side = 3 - side
    for v in vertices_in_order
        for w in neighbors(bg, Val(side), v)
            for x in neighbors(bg, Val(other_side), w)
                color_x = color[x]
                if !iszero(color_x)
                    forbidden_colors[color_x] = v
                end
            end
        end
        if isnothing(forced_colors)
            for i in eachindex(forbidden_colors)
                if forbidden_colors[i] != v
                    color[v] = i
                    break
                end
            end
        else
            f = forced_colors[v]
            if (
                (f == 0 && length(neighbors(bg, Val(side), v)) > 0) ||
                (f > 0 && forbidden_colors[f] == v)
            )
                throw(InvalidColoringError())
            else
                color[v] = f
            end
        end
    end
end

"""
    star_coloring(
        g::AdjacencyGraph, vertices_in_order::AbstractVector, postprocessing::Bool;
        forced_colors::Union{AbstractVector,Nothing}=nothing
    )

Compute a star coloring of all vertices in the adjacency graph `g` and return a tuple `(color, star_set)`, where

- `color` is the vector of integer colors
- `star_set` is a [`StarSet`](@ref) encoding the set of 2-colored stars

A _star coloring_ is a distance-1 coloring such that every path on 4 vertices uses at least 3 colors.

The vertices are colored in a greedy fashion, following the order supplied.

If `postprocessing=true`, some colors might be replaced with `0` (the "neutral" color) as long as they are not needed during decompression.

The optional `forced_colors` keyword argument is used to enforce predefined vertex colors (e.g. coming from another optimization algorithm) but still run the star coloring procedure to verify correctness and build auxiliary data structures, useful during decompression.

# See also

- [`AdjacencyGraph`](@ref)
- [`AbstractOrder`](@ref)

# References

> [_New Acyclic and Star Coloring Algorithms with Application to Computing Hessians_](https://epubs.siam.org/doi/abs/10.1137/050639879), Gebremedhin et al. (2007), Algorithm 4.1
"""
function star_coloring(
    g::AdjacencyGraph{T},
    vertices_in_order::AbstractVector{<:Integer},
    postprocessing::Bool;
    forced_colors::Union{AbstractVector{<:Integer},Nothing}=nothing,
) where {T<:Integer}
    # Initialize data structures
    nv = nb_vertices(g)
    ne = nb_edges(g)
    color = zeros(T, nv)
    forbidden_colors = zeros(T, nv)
    first_neighbor = fill((zero(T), zero(T), zero(T)), nv)  # at first no neighbors have been encountered
    treated = zeros(T, nv)
    star = Vector{T}(undef, ne)
    hub = T[]  # one hub for each star, including the trivial ones

    for v in vertices_in_order
        for (w, index_vw) in neighbors_with_edge_indices(g, v)
            !has_diagonal(g) || (v == w && continue)
            color_w = color[w]
            iszero(color_w) && continue
            forbidden_colors[color_w] = v
            (p, q, _) = first_neighbor[color_w]
            if p == v  # Case 1
                if treated[q] != v
                    # forbid colors of neighbors of q
                    _treat!(treated, forbidden_colors, g, v, q, color)
                end
                # forbid colors of neighbors of w
                _treat!(treated, forbidden_colors, g, v, w, color)
            else
                first_neighbor[color[w]] = (v, w, index_vw)
                for (x, index_wx) in neighbors_with_edge_indices(g, w)
                    !has_diagonal(g) || (w == x && continue)
                    color_x = color[x]
                    (x == v || iszero(color_x)) && continue
                    if x == hub[star[index_wx]]  # potential Case 2 (which is always false for trivial stars with two vertices, since the associated hub is negative)
                        forbidden_colors[color_x] = v
                    end
                end
            end
        end
        if isnothing(forced_colors)
            for i in eachindex(forbidden_colors)
                if forbidden_colors[i] != v
                    color[v] = i
                    break
                end
            end
        else
            if forbidden_colors[forced_colors[v]] == v  # TODO: handle forced_colors[v] == 0
                throw(InvalidColoringError())
            else
                color[v] = forced_colors[v]
            end
        end
        _update_stars!(star, hub, g, v, color, first_neighbor)
    end
    star_set = StarSet(star, hub)
    if postprocessing
        # Reuse the vector forbidden_colors to compute offsets during post-processing
        offsets = forbidden_colors
        postprocess!(color, star_set, g, offsets)
    end
    return color, star_set
end

function _treat!(
    # modified
    treated::AbstractVector{<:Integer},
    forbidden_colors::AbstractVector{<:Integer},
    # not modified
    g::AdjacencyGraph,
    v::Integer,
    w::Integer,
    color::AbstractVector{<:Integer},
)
    for x in neighbors(g, w)
        !has_diagonal(g) || (w == x && continue)
        color_x = color[x]
        iszero(color_x) && continue
        forbidden_colors[color_x] = v
    end
    treated[w] = v
    return nothing
end

function _update_stars!(
    # modified
    star::AbstractVector{<:Integer},
    hub::AbstractVector{<:Integer},
    # not modified
    g::AdjacencyGraph,
    v::Integer,
    color::AbstractVector{<:Integer},
    first_neighbor::AbstractVector{<:Tuple},
)
    for (w, index_vw) in neighbors_with_edge_indices(g, v)
        !has_diagonal(g) || (v == w && continue)
        color_w = color[w]
        iszero(color_w) && continue
        x_exists = false
        for (x, index_wx) in neighbors_with_edge_indices(g, w)
            !has_diagonal(g) || (w == x && continue)
            if x != v && color[x] == color[v]  # vw, wx ∈ E
                star_wx = star[index_wx]
                hub[star_wx] = w  # this may already be true
                star[index_vw] = star_wx
                x_exists = true
                break
            end
        end
        if !x_exists
            (p, q, index_pq) = first_neighbor[color_w]
            if p == v && q != w  # vw, vq ∈ E and color[w] = color[q]
                star_vq = star[index_pq]
                hub[star_vq] = v  # this may already be true
                star[index_vw] = star_vq
            else  # vw forms a new star
                push!(hub, -max(v, w))  # star is trivial (composed only of two vertices) so we set the hub to a negative value, but it allows us to choose one of the two vertices
                star[index_vw] = length(hub)
            end
        end
    end
    return nothing
end

"""
    StarSet

Encode a set of 2-colored stars resulting from the [`star_coloring`](@ref) algorithm.

# Fields

$TYPEDFIELDS
"""
struct StarSet{T}
    "a mapping from edges (pair of vertices) to their star index"
    star::Vector{T}
    "a mapping from star indices to their hub (undefined hubs for single-edge stars are the negative value of one of the vertices, picked arbitrarily)"
    hub::Vector{T}
end

"""
    acyclic_coloring(
        g::AdjacencyGraph, vertices_in_order::AbstractVector, postprocessing::Bool;
        forced_colors::Union{AbstractVector,Nothing}=nothing
    )

Compute an acyclic coloring of all vertices in the adjacency graph `g` and return a tuple `(color, tree_set)`, where

- `color` is the vector of integer colors
- `tree_set` is a [`TreeSet`](@ref) encoding the set of 2-colored trees

An _acyclic coloring_ is a distance-1 coloring with the further restriction that every cycle uses at least 3 colors.

The vertices are colored in a greedy fashion, following the order supplied.

If `postprocessing=true`, some colors might be replaced with `0` (the "neutral" color) as long as they are not needed during decompression.

The optional `forced_colors` keyword argument is used to enforce predefined vertex colors (e.g. coming from another optimization algorithm) but still run the acyclic coloring procedure to verify correctness and build auxiliary data structures, useful during decompression.

# See also

- [`AdjacencyGraph`](@ref)
- [`AbstractOrder`](@ref)

# References

> [_New Acyclic and Star Coloring Algorithms with Application to Computing Hessians_](https://epubs.siam.org/doi/abs/10.1137/050639879), Gebremedhin et al. (2007), Algorithm 3.1
"""
function acyclic_coloring(
    g::AdjacencyGraph{T},
    vertices_in_order::AbstractVector{<:Integer},
    postprocessing::Bool;
    forced_colors::Union{AbstractVector{<:Integer},Nothing}=nothing,
) where {T<:Integer}
    # Initialize data structures
    nv = nb_vertices(g)
    ne = nb_edges(g)
    color = zeros(T, nv)
    forbidden_colors = zeros(T, nv)
    first_neighbor = fill((zero(T), zero(T), zero(T)), nv)  # at first no neighbors have been encountered
    first_visit_to_tree = fill((zero(T), zero(T)), ne)
    forest = Forest{T}(ne)

    for v in vertices_in_order
        for w in neighbors(g, v)
            !has_diagonal(g) || (v == w && continue)
            color_w = color[w]
            iszero(color_w) && continue
            forbidden_colors[color_w] = v
        end
        for w in neighbors(g, v)
            !has_diagonal(g) || (v == w && continue)
            iszero(color[w]) && continue
            for (x, index_wx) in neighbors_with_edge_indices(g, w)
                !has_diagonal(g) || (w == x && continue)
                color_x = color[x]
                iszero(color_x) && continue
                if forbidden_colors[color_x] != v
                    _prevent_cycle!(
                        v,
                        w,
                        x,
                        index_wx,
                        color_x,
                        first_visit_to_tree,
                        forbidden_colors,
                        forest,
                    )
                end
            end
        end
<<<<<<< HEAD
        if isnothing(forced_colors)
            for i in eachindex(forbidden_colors)
                if forbidden_colors[i] != v
                    color[v] = i
                    break
                end
            end
        else
            if forbidden_colors[forced_colors[v]] == v  # TODO: handle forced_colors[v] == 0
                throw(InvalidColoringError())
            else
                color[v] = forced_colors[v]
=======
        # TODO: handle forced colors
        for i in eachindex(forbidden_colors)
            if forbidden_colors[i] != v
                color[v] = i
                break
>>>>>>> b53dbf98
            end
        end
        for (w, index_vw) in neighbors_with_edge_indices(g, v)  # grow two-colored stars around the vertex v
            !has_diagonal(g) || (v == w && continue)
            color_w = color[w]
            iszero(color_w) && continue
            _grow_star!(v, w, index_vw, color_w, first_neighbor, forest)
        end
        for (w, index_vw) in neighbors_with_edge_indices(g, v)
            !has_diagonal(g) || (v == w && continue)
            iszero(color[w]) && continue
            for (x, index_wx) in neighbors_with_edge_indices(g, w)
                !has_diagonal(g) || (w == x && continue)
                color_x = color[x]
                (x == v || iszero(color_x)) && continue
                if color_x == color[v]
                    _merge_trees!(v, w, x, index_vw, index_wx, forest)  # merge trees T₁ ∋ vw and T₂ ∋ wx if T₁ != T₂
                end
            end
        end
    end

    buffer = forbidden_colors
    reverse_bfs_orders = first_visit_to_tree
    tree_set = TreeSet(g, forest, buffer, reverse_bfs_orders, ne)
    if postprocessing
        # Reuse the vector forbidden_colors to compute offsets during post-processing
        offsets = forbidden_colors
        postprocess!(color, tree_set, g, offsets)
    end
    return color, tree_set
end

function _prevent_cycle!(
    # not modified
    v::Integer,
    w::Integer,
    x::Integer,
    index_wx::Integer,
    color_x::Integer,
    # modified
    first_visit_to_tree::AbstractVector{<:Tuple},
    forbidden_colors::AbstractVector{<:Integer},
    forest::Forest{<:Integer},
)
    root_wx = find_root!(forest, index_wx)  # root of the 2-colored tree T to which the edge wx belongs
    (p, q) = first_visit_to_tree[root_wx]
    if p != v  # T is being visited from vertex v for the first time
        first_visit_to_tree[root_wx] = (v, w)
    elseif q != w  # T is connected to vertex v via at least two edges
        forbidden_colors[color_x] = v
    end
    return nothing
end

function _grow_star!(
    # not modified
    v::Integer,
    w::Integer,
    index_vw::Integer,
    color_w::Integer,
    # modified
    first_neighbor::AbstractVector{<:Tuple},
    forest::Forest{<:Integer},
)
    # Create a new tree T_{vw} consisting only of edge vw
    (p, q, index_pq) = first_neighbor[color_w]
    if p != v  # a neighbor of v with color[w] encountered for the first time
        first_neighbor[color_w] = (v, w, index_vw)
    else  # merge T_{vw} with a two-colored star being grown around v
        root_vw = find_root!(forest, index_vw)
        root_pq = find_root!(forest, index_pq)
        root_union!(forest, root_vw, root_pq)
    end
    return nothing
end

function _merge_trees!(
    # not modified
    v::Integer,
    w::Integer,
    x::Integer,
    index_vw::Integer,
    index_wx::Integer,
    # modified
    forest::Forest{<:Integer},
)
    root_vw = find_root!(forest, index_vw)
    root_wx = find_root!(forest, index_wx)
    if root_vw != root_wx
        root_union!(forest, root_vw, root_wx)
    end
    return nothing
end

"""
    TreeSet

Encode a set of 2-colored trees resulting from the [`acyclic_coloring`](@ref) algorithm.

# Fields

$TYPEDFIELDS
"""
struct TreeSet{T}
    reverse_bfs_orders::Vector{Tuple{T,T}}
    is_star::Vector{Bool}
    tree_edge_indices::Vector{T}
    nt::T
end

function TreeSet(
    g::AdjacencyGraph{T},
    forest::Forest{T},
    buffer::AbstractVector{T},
    reverse_bfs_orders::Vector{Tuple{T,T}},
    ne::Integer,
) where {T}
    S = pattern(g)
    edge_to_index = edge_indices(g)
    nv = nb_vertices(g)
    (; nt, ranks, parents) = forest

    # root_to_tree is a vector that maps a tree's root to the index of the tree
    # We can recycle the vector "ranks" because we don't need it anymore to merge trees
    root_to_tree = ranks
    fill!(root_to_tree, zero(T))

    # vector specifying the starting and ending indices of edges for each tree
    tree_edge_indices = zeros(T, nt + 1)

    # number of roots found
    nr = 0

    # determine the number of edges for each tree and map each root to a tree index
    for index_edge in 1:ne
        root = find_root!(forest, index_edge)

        # create a mapping between roots and tree indices
        if iszero(root_to_tree[root])
            nr += 1
            root_to_tree[root] = nr
        end

        # index of the tree that contains this edge
        index_tree = root_to_tree[root]

        # Update the number of edges for the current tree (shifted by 1 to facilitate the final cumsum)
        tree_edge_indices[index_tree + 1] += 1
    end

    # nvmax is the number of vertices in the largest tree of the forest
    # Note: the number of vertices in a tree is equal the number of edges plus one
    nvmax = maximum(tree_edge_indices) + one(T)

    # Vector containing the list of vertices, grouped by tree (each vertex appears once for every tree it belongs to)
    # Note: the total number of edges in the graph is "ne", so there are "ne + nt" vertices across all trees
    tree_vertices = Vector{T}(undef, ne + nt)

    # Provide the positions of the first and last neighbors for each vertex in "tree_vertices", within the tree to which the vertex belongs
    # These positions refer to indices in the vector "tree_neighbors"
    tree_neighbor_indices = zeros(T, ne + nt + 1)

    # Packed representation of the neighbors of each vertex in "tree_vertices"
    tree_neighbors = Vector{T}(undef, 2 * ne)

    # Track the positions for inserting vertices and neighbors per tree
    vertex_position = Vector{T}(undef, nt)
    neighbor_position = Vector{T}(undef, nt)

    # Compute starting positions for vertices and neighbors in each tree
    if nt > 0
        vertex_position[1] = zero(T)
        neighbor_position[1] = zero(T)
    end
    for k in 2:nt
        # Note: tree_edge_indices[k] is the number of edges in the tree k-1
        vertex_position[k] = vertex_position[k - 1] + tree_edge_indices[k] + 1
        neighbor_position[k] = neighbor_position[k - 1] + 2 * tree_edge_indices[k]
    end

    # Record the most recent vertex from which each tree is visited
    visited_trees = zeros(T, nt)

    rvS = rowvals(S)
    for j in axes(S, 2)
        for pos in nzrange(S, j)
            i = rvS[pos]
            if i != j
                index_ij = edge_to_index[pos]

                # No need to call "find_root!" because paths have already been compressed
                root = parents[index_ij]

                # Index of the tree containing edge (i, j)
                index_tree = root_to_tree[root]

                # Position in tree_vertices where vertex j should be found or inserted
                vertex_index = vertex_position[index_tree]

                if visited_trees[index_tree] != j
                    # Mark the current tree as visited from vertex j
                    visited_trees[index_tree] = j

                    # Insert j into tree_vertices
                    vertex_position[index_tree] += 1
                    vertex_index += 1
                    tree_vertices[vertex_index] = j
                end

                # Append neighbor i to the list of neighbors of j in the tree
                neighbor_position[index_tree] += 1
                neighbor_index = neighbor_position[index_tree]
                tree_neighbors[neighbor_index] = i

                # Increment neighbor count for j in the tree (shifted by 1 to facilitate the final cumsum)
                tree_neighbor_indices[vertex_index + 1] += 1
            end
        end
    end

    # Compute a shifted cumulative sum of tree_edge_indices, starting from one
    tree_edge_indices[1] = one(T)
    for k in 2:(nt + 1)
        tree_edge_indices[k] += tree_edge_indices[k - 1]
    end

    # Compute a shifted cumulative sum of tree_neighbor_indices, starting from one
    tree_neighbor_indices[1] = 1
    for k in 2:(ne + nt + 1)
        tree_neighbor_indices[k] += tree_neighbor_indices[k - 1]
    end

    # degrees is a vector of integers that stores the degree of each vertex in a tree
    degrees = buffer

    # For each vertex in the current tree, reverse_mapping will hold its corresponding index in tree_vertices
    reverse_mapping = Vector{T}(undef, nv)

    # Create a queue with a fixed size nvmax
    queue = Vector{T}(undef, nvmax)

    # Determine if each tree in the forest is a star
    # In a star, at most one vertex has a degree strictly greater than one
    is_star = Vector{Bool}(undef, nt)

    # Number of edges treated
    num_edges_treated = zero(T)

    # reverse_bfs_orders contains the reverse breadth first (BFS) traversal order for each tree in the forest
    for k in 1:nt
        # Initialize the queue to store the leaves
        queue_start = 1
        queue_end = 0

        # Positions of the first and last vertices in the current tree
        # Note: tree_edge_indices contains the positions of the first and last edges,
        # so we add to add an offset k-1 between edge indices and vertex indices
        first_vertex = tree_edge_indices[k] + (k - 1)
        last_vertex = tree_edge_indices[k + 1] + (k - 1)

        # compute the degree of each vertex in the tree
        for index_vertex in first_vertex:last_vertex
            vertex = tree_vertices[index_vertex]
            degree =
                tree_neighbor_indices[index_vertex + 1] -
                tree_neighbor_indices[index_vertex]
            degrees[vertex] = degree

            # store a reverse mapping to get the position of the vertex in tree_vertices
            reverse_mapping[vertex] = index_vertex

            # the vertex is a leaf
            if degree == 1
                queue_end += 1
                queue[queue_end] = vertex
            end
        end

        # number of vertices in the tree
        nv_tree = tree_edge_indices[k + 1] - tree_edge_indices[k] + 1

        # Check that no more than one vertex has a degree strictly greater than one
        # "queue_end" currently represents the number of vertices considered as leaves in the tree before any pruning
        is_star[k] = queue_end >= nv_tree - 1

        # continue until all leaves are treated
        while queue_start <= queue_end
            leaf = queue[queue_start]
            queue_start += 1

            # Mark the vertex as removed
            degrees[leaf] = 0

            # Position of the leaf in tree_vertices
            index_leaf = reverse_mapping[leaf]

            # Positions of the first and last neighbors of the leaf in the current tree
            first_neighbor = tree_neighbor_indices[index_leaf]
            last_neighbor = tree_neighbor_indices[index_leaf + 1] - 1

            # Iterate over all neighbors of the leaf to be pruned
            for index_neighbor in first_neighbor:last_neighbor
                neighbor = tree_neighbors[index_neighbor]

                # Check if neighbor is the parent of the leaf or if it was a child before the tree was pruned
                if degrees[neighbor] != 0
                    # (leaf, neighbor) represents the next edge to visit during decompression
                    num_edges_treated += 1
                    reverse_bfs_orders[num_edges_treated] = (leaf, neighbor)

                    # reduce the degree of the neighbor
                    degrees[neighbor] -= 1

                    # check if the neighbor is now a leaf
                    if degrees[neighbor] == 1
                        queue_end += 1
                        queue[queue_end] = neighbor
                    end
                end
            end
        end
    end

    return TreeSet(reverse_bfs_orders, is_star, tree_edge_indices, nt)
end

## Postprocessing, mirrors decompression code

function postprocess!(
    color::AbstractVector{<:Integer},
    star_or_tree_set::Union{StarSet,TreeSet},
    g::AdjacencyGraph,
    offsets::AbstractVector{<:Integer},
)
    S = pattern(g)
    edge_to_index = edge_indices(g)
    # flag which colors are actually used during decompression
    nb_colors = maximum(color)
    color_used = zeros(Bool, nb_colors)

    # nonzero diagonal coefficients force the use of their respective color (there can be no neutral colors if the diagonal is fully nonzero)
    if has_diagonal(g)
        for i in axes(S, 1)
            if !iszero(S[i, i])
                color_used[color[i]] = true
            end
        end
    end

    if star_or_tree_set isa StarSet
        # only the colors of the hubs are used
        (; star, hub) = star_or_tree_set
        nb_trivial_stars = 0

        # Iterate through all non-trivial stars
        for s in eachindex(hub)
            h = hub[s]
            if h > 0
                color_used[color[h]] = true
            else
                nb_trivial_stars += 1
            end
        end

        # Process the trivial stars (if any)
        if nb_trivial_stars > 0
            rvS = rowvals(S)
            for j in axes(S, 2)
                for k in nzrange(S, j)
                    i = rvS[k]
                    if i > j
                        index_ij = edge_to_index[k]
                        s = star[index_ij]
                        h = hub[s]
                        if h < 0
                            h = abs(h)
                            spoke = h == j ? i : j
                            if color_used[color[spoke]]
                                # Switch the hub and the spoke to possibly avoid adding one more used color
                                hub[s] = spoke
                            else
                                # Keep the current hub
                                color_used[color[h]] = true
                            end
                        end
                    end
                end
            end
        end
    else
        # only the colors of non-leaf vertices are used
        (; reverse_bfs_orders, is_star, tree_edge_indices, nt) = star_or_tree_set
        nb_trivial_trees = 0

        # Iterate through all non-trivial trees
        for k in 1:nt
            # Position of the first edge in the tree
            first = tree_edge_indices[k]

            # Total number of edges in the tree
            ne_tree = tree_edge_indices[k + 1] - first

            # Check if we have more than one edge in the tree (non-trivial tree)
            if ne_tree > 1
                # Determine if the tree is a star
                if is_star[k]
                    # It is a non-trivial star and only the color of the hub is needed
                    (_, hub) = reverse_bfs_orders[first]
                    color_used[color[hub]] = true
                else
                    # It is not a star and both colors are needed during the decompression
                    (i, j) = reverse_bfs_orders[first]
                    color_used[color[i]] = true
                    color_used[color[j]] = true
                end
            else
                nb_trivial_trees += 1
            end
        end

        # Process the trivial trees (if any)
        if nb_trivial_trees > 0
            for k in 1:nt
                # Position of the first edge in the tree
                first = tree_edge_indices[k]

                # Total number of edges in the tree
                ne_tree = tree_edge_indices[k + 1] - first

                # Check if we have exactly one edge in the tree
                if ne_tree == 1
                    (i, j) = reverse_bfs_orders[first]
                    if color_used[color[i]]
                        # Make i the root to avoid possibly adding one more used color
                        # Switch it with the (only) leaf
                        reverse_bfs_orders[first] = (j, i)
                    else
                        # Keep j as the root
                        color_used[color[j]] = true
                    end
                end
            end
        end
    end

    # if at least one of the colors is useless, modify the color assignments of vertices
    if any(!, color_used)
        num_colors_useless = 0

        # determine what are the useless colors and compute the offsets
        for ci in 1:nb_colors
            if color_used[ci]
                offsets[ci] = num_colors_useless
            else
                num_colors_useless += 1
            end
        end

        # assign the neutral color to every vertex with a useless color and remap the colors
        for i in eachindex(color)
            ci = color[i]
            if !color_used[ci]
                # assign the neutral color
                color[i] = 0
            else
                # remap the color to not have any gap
                color[i] -= offsets[ci]
            end
        end
    end
    return color
end<|MERGE_RESOLUTION|>--- conflicted
+++ resolved
@@ -320,26 +320,11 @@
                 end
             end
         end
-<<<<<<< HEAD
-        if isnothing(forced_colors)
-            for i in eachindex(forbidden_colors)
-                if forbidden_colors[i] != v
-                    color[v] = i
-                    break
-                end
-            end
-        else
-            if forbidden_colors[forced_colors[v]] == v  # TODO: handle forced_colors[v] == 0
-                throw(InvalidColoringError())
-            else
-                color[v] = forced_colors[v]
-=======
         # TODO: handle forced colors
         for i in eachindex(forbidden_colors)
             if forbidden_colors[i] != v
                 color[v] = i
                 break
->>>>>>> b53dbf98
             end
         end
         for (w, index_vw) in neighbors_with_edge_indices(g, v)  # grow two-colored stars around the vertex v
