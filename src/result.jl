--- conflicted
+++ resolved
@@ -293,13 +293,8 @@
     tree_set::TreeSet,
     decompression_eltype::Type{R},
 ) where {R}
-<<<<<<< HEAD
     (; reverse_bfs_orders) = tree_set
-    S = ag.S
-=======
-    (; vertices_by_tree, reverse_bfs_orders) = tree_set
     (; S) = ag
->>>>>>> a47d96e7
     nvertices = length(color)
     group = group_by_color(color)
     rv = rowvals(S)
