"""
    SparseMatrixColorings

$README

## Exports

$EXPORTS
"""
module SparseMatrixColorings

<<<<<<< HEAD
using DataStructures: DisjointSets, find_root!, root_union!, num_groups
using ADTypes:
    ADTypes, AbstractColoringAlgorithm, column_coloring, row_coloring, symmetric_coloring
=======
using ADTypes: ADTypes
>>>>>>> a3d4f4be
using Compat: @compat, stack
using DocStringExtensions: README, EXPORTS, SIGNATURES, TYPEDEF, TYPEDFIELDS
using LinearAlgebra:
    Adjoint,
    Diagonal,
    Symmetric,
    Transpose,
    adjoint,
    checksquare,
    issymmetric,
    parent,
    transpose
using Random: AbstractRNG, default_rng, randperm
using SparseArrays:
    SparseArrays,
    SparseMatrixCSC,
    dropzeros,
    dropzeros!,
    findnz,
    nnz,
    nonzeros,
    nzrange,
    rowvals,
    sparse,
    spzeros

include("graph.jl")
include("order.jl")
include("coloring.jl")
include("result.jl")
include("matrices.jl")
include("interface.jl")
include("decompression.jl")
include("check.jl")
include("sparsematrixcsc.jl")
include("examples.jl")

@compat public NaturalOrder, RandomOrder, LargestFirst
@compat public decompress, decompress!

export ColoringProblem, GreedyColoringAlgorithm, AbstractColoringResult
export coloring
export column_colors, row_colors
export column_groups, row_groups

end<|MERGE_RESOLUTION|>--- conflicted
+++ resolved
@@ -9,13 +9,8 @@
 """
 module SparseMatrixColorings
 
-<<<<<<< HEAD
 using DataStructures: DisjointSets, find_root!, root_union!, num_groups
-using ADTypes:
-    ADTypes, AbstractColoringAlgorithm, column_coloring, row_coloring, symmetric_coloring
-=======
 using ADTypes: ADTypes
->>>>>>> a3d4f4be
 using Compat: @compat, stack
 using DocStringExtensions: README, EXPORTS, SIGNATURES, TYPEDEF, TYPEDFIELDS
 using LinearAlgebra:
