using LinearAlgebra
using SparseArrays
using SparseMatrixColorings:
    SparsityPatternCSC,
    AdjacencyGraph,
    BipartiteGraph,
    degree,
    degree_dist2,
    nb_vertices,
    nb_edges,
    neighbors
using Test

## SparsityPatternCSC

@testset "SparsityPatternCSC" begin
    @testset "Transpose" begin
        @test all(1:1000) do _
            A = sprand(rand(100:1000), rand(100:1000), 0.1)
            S = SparsityPatternCSC(A)
            Sᵀ = transpose(S)
            Sᵀ_true = SparsityPatternCSC(sparse(transpose(A)))
            Sᵀ.colptr == Sᵀ_true.colptr && Sᵀ.rowval == Sᵀ_true.rowval
        end
    end
    @testset "size" begin
        A = spzeros(10, 20)
        S = SparsityPatternCSC(A)
        @test size(A) == size(S)
<<<<<<< HEAD
=======
        @test_throws BoundsError size(A, 0)
>>>>>>> b5d70bd9
        @test size(A, 1) == size(S, 1)
        @test size(A, 2) == size(S, 2)
        @test size(A, 3) == size(S, 3)
        @test axes(A, 1) == axes(S, 1)
        @test axes(A, 2) == axes(S, 2)
    end
    @testset "getindex" begin
        A = sprand(Bool, 100, 100, 0.1)
        S = SparsityPatternCSC(A)
        @test all(zip(axes(S, 1), axes(S, 2))) do (i, j)
            A[i, j] == S[i, j]
        end
    end
end

## Bipartite graph (fig 3.1 of "What color is your Jacobian?")

@testset "BipartiteGraph" begin
    A = sparse([
        1 0 0 0 0 1 1 1
        0 1 0 0 1 0 1 1
        0 0 1 0 1 1 0 1
        0 0 0 1 1 1 1 0
    ])

    bg = BipartiteGraph(A; symmetric_pattern=false)
    @test_throws DimensionMismatch BipartiteGraph(A; symmetric_pattern=true)
    @test nb_vertices(bg, Val(1)) == 4
    @test nb_vertices(bg, Val(2)) == 8
    # neighbors of rows
    @test neighbors(bg, Val(1), 1) == [1, 6, 7, 8]
    @test neighbors(bg, Val(1), 2) == [2, 5, 7, 8]
    @test neighbors(bg, Val(1), 3) == [3, 5, 6, 8]
    @test neighbors(bg, Val(1), 4) == [4, 5, 6, 7]
    # neighbors of columns
    @test neighbors(bg, Val(2), 1) == [1]
    @test neighbors(bg, Val(2), 2) == [2]
    @test neighbors(bg, Val(2), 3) == [3]
    @test neighbors(bg, Val(2), 4) == [4]
    @test neighbors(bg, Val(2), 5) == [2, 3, 4]
    @test neighbors(bg, Val(2), 6) == [1, 3, 4]
    @test neighbors(bg, Val(2), 7) == [1, 2, 4]
    @test neighbors(bg, Val(2), 8) == [1, 2, 3]
    @test degree_dist2(bg, Val(2), 1) == 3
    @test degree_dist2(bg, Val(2), 2) == 3
    @test degree_dist2(bg, Val(2), 3) == 3
    @test degree_dist2(bg, Val(2), 4) == 3
    @test degree_dist2(bg, Val(2), 5) == 6
    @test degree_dist2(bg, Val(2), 6) == 6
    @test degree_dist2(bg, Val(2), 7) == 6
    @test degree_dist2(bg, Val(2), 8) == 6

    A = sparse([
        1 0 1 1
        0 1 0 1
        1 0 1 0
        1 1 0 1
    ])
    bg = BipartiteGraph(A; symmetric_pattern=true)
    @test nb_vertices(bg, Val(1)) == 4
    @test nb_vertices(bg, Val(2)) == 4
    # neighbors of rows and columns
    @test neighbors(bg, Val(1), 1) == neighbors(bg, Val(2), 1) == [1, 3, 4]
    @test neighbors(bg, Val(1), 2) == neighbors(bg, Val(2), 2) == [2, 4]
    @test neighbors(bg, Val(1), 3) == neighbors(bg, Val(2), 3) == [1, 3]
    @test neighbors(bg, Val(1), 4) == neighbors(bg, Val(2), 4) == [1, 2, 4]
end;

## Adjacency graph (fig 3.1 of "What color is your Jacobian?")

@testset "AdjacencyGraph" begin
    A = sparse([
        1 0 0 0 0 1 1 1
        0 1 0 0 1 0 1 1
        0 0 1 0 1 1 0 1
        0 0 0 1 1 1 1 0
    ])

    B = transpose(A) * A
    g = AdjacencyGraph(B - Diagonal(B))
    @test nb_vertices(g) == 8
    @test collect(neighbors(g, 1)) == [6, 7, 8]
    @test collect(neighbors(g, 2)) == [5, 7, 8]
    @test collect(neighbors(g, 3)) == [5, 6, 8]
    @test collect(neighbors(g, 4)) == [5, 6, 7]
    @test collect(neighbors(g, 5)) == [2, 3, 4, 6, 7, 8]
    @test collect(neighbors(g, 6)) == [1, 3, 4, 5, 7, 8]
    @test collect(neighbors(g, 7)) == [1, 2, 4, 5, 6, 8]
    @test collect(neighbors(g, 8)) == [1, 2, 3, 5, 6, 7]
end<|MERGE_RESOLUTION|>--- conflicted
+++ resolved
@@ -27,10 +27,7 @@
         A = spzeros(10, 20)
         S = SparsityPatternCSC(A)
         @test size(A) == size(S)
-<<<<<<< HEAD
-=======
         @test_throws BoundsError size(A, 0)
->>>>>>> b5d70bd9
         @test size(A, 1) == size(S, 1)
         @test size(A, 2) == size(S, 2)
         @test size(A, 3) == size(S, 3)
