--- conflicted
+++ resolved
@@ -1,11 +1,7 @@
 using LinearAlgebra
 using SparseArrays
 using SparseMatrixColorings:
-<<<<<<< HEAD
-    Graph, adjacency_graph, bipartite_graph, transpose_graph, degree, neighbors
-=======
     Graph, adjacency_graph, bipartite_graph, degree, nb_vertices, nb_edges, neighbors
->>>>>>> 939c9dfb
 using Test
 
 ## Standard graph
@@ -125,23 +121,6 @@
     @test collect(neighbors(g, 8)) == [1, 2, 3, 5, 6, 7]
 end
 
-<<<<<<< HEAD
-@testset "transpose_graph" begin
-    m = 100
-    n = 50
-    p = 0.02
-    A = sprand(m, n, p)
-    g = transpose_graph(A)
-    B = sparse(transpose(A))
-    @test B.colptr == g.colptr
-    @test B.rowval == g.rowval
-
-    A = sprand(n, m, p)
-    g = transpose_graph(A)
-    B = sparse(transpose(A))
-    @test B.colptr == g.colptr
-    @test B.rowval == g.rowval
-=======
 @testset "Transpose" begin
     for _ in 1:1000
         A = sprand(rand(100:1000), rand(100:1000), 0.1)
@@ -151,5 +130,4 @@
         @test gᵀ.colptr == gᵀ_true.colptr
         @test gᵀ.rowval == gᵀ_true.rowval
     end
->>>>>>> 939c9dfb
 end