--- conflicted
+++ resolved
@@ -1,19 +1,7 @@
 using LinearAlgebra
 using SparseArrays
 using SparseMatrixColorings
-using SparseMatrixColorings:
-<<<<<<< HEAD
-    BipartiteGraph, Graph, adjacency_graph, bipartite_graph, degree_dist2, vertices
-=======
-    BipartiteGraph,
-    AdjacencyGraph,
-    BipartiteGraph,
-    LargestFirst,
-    NaturalOrder,
-    RandomOrder,
-    degree_dist2,
-    vertices
->>>>>>> 1ed4be8a
+using SparseMatrixColorings: BipartiteGraph, AdjacencyGraph, degree_dist2, vertices
 using StableRNGs
 using Test
 
